--- conflicted
+++ resolved
@@ -261,12 +261,10 @@
     @bus.p1_difficulty_switch = true
     @bus.color_bw_switch = false
 
-<<<<<<< HEAD
     @shell.add_key_listener(MyKeyListener.new(@bus))
-=======
+
     # Remove/comment if you don't want FPS display
     Ruby2600::TIAFrameCounter.hook(@bus.tia)
->>>>>>> c24b958b
   end
 
   def update
